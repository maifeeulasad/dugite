--- conflicted
+++ resolved
@@ -46,26 +46,8 @@
         { PATH: 'custom-path' },
         { path: 'env-path' }
       )
-<<<<<<< HEAD
-      assert.notEqual(originalPathKey, undefined)
-
-      const originalPathValue = process.env.PATH
-
-      try {
-        delete process.env.PATH
-        process.env.Path = 'wow-such-case-insensitivity'
-        // This test will ensure that on platforms where env vars names are
-        // case-insensitive (like Windows) we don't end up with an invalid PATH
-        // and the original one lost in the process.
-        const { env } = setupEnvironment({})
-        assert.ok(env.PATH?.includes('wow-such-case-insensitivity'))
-      } finally {
-        delete process.env.Path
-        process.env[originalPathKey!] = originalPathValue
-      }
-=======
-      expect(env.PATH).toBeUndefined()
-      expect(env.path).toContain('custom-path')
+      assert.equal(env.PATH, undefined)
+      assert.ok(env.path?.includes('custom-path'))
     })
   } else {
     it('treats environment variables as case-sensitive', () => {
@@ -73,9 +55,8 @@
         { PATH: 'WOW_SUCH_CASE_SENSITIVITY' },
         { path: 'wow-such-case-sensitivity' }
       )
-      expect(env.PATH).toBe('WOW_SUCH_CASE_SENSITIVITY')
-      expect(env.path).toBe('wow-such-case-sensitivity')
->>>>>>> b4d51b8d
+      assert.equal(env.PATH, 'WOW_SUCH_CASE_SENSITIVITY')
+      assert.equal(env.path, 'wow-such-case-sensitivity')
     })
   }
 })