--- conflicted
+++ resolved
@@ -43,14 +43,9 @@
 
       const originPath = origin.substring('file:'.length)
 
-<<<<<<< HEAD
       assert.equal(
         resolve(originPath),
-        join(resolveGitDir(process.env), 'etc', 'gitconfig')
-=======
-      expect(resolve(originPath)).toBe(
         join(resolveGitDir(), 'etc', 'gitconfig')
->>>>>>> b4d51b8d
       )
 
       assert.equal(value, '/etc/gitconfig')
