--- conflicted
+++ resolved
@@ -34,7 +34,6 @@
     const ac = new AbortController()
     const task = GitProcess.exec(
       ['clone', '--', pathToFileURL(sourceRepoPath).toString(), '.'],
-<<<<<<< HEAD
       destinationRepoPath,
       { signal: ac.signal }
     )
@@ -42,36 +41,18 @@
     ac.abort()
 
     const result = await task.catch(e => e)
-    expect(result).toBeInstanceOf(ExecError)
-    expect(result.code).toBe('ABORT_ERR')
-=======
-      destinationRepoPath
-    )
-
-    const cancelResult = await task.cancel()
-    try {
-      await task.result
-    } catch {}
-    assert.equal(cancelResult, GitTaskCancelResult.successfulCancel)
->>>>>>> 4df7225d
+    assert.ok(result instanceof ExecError)
+    assert.equal(result.code, 'ABORT_ERR')
   })
 
   it('cannot cancel already finished git command', async () => {
     const testRepoPath = temp.mkdirSync('desktop-git-do-nothing')
-<<<<<<< HEAD
     const ac = new AbortController()
     const { stdout } = await GitProcess.exec(['--version'], testRepoPath, {
       signal: ac.signal,
     })
     ac.abort()
-    expect(stdout).toContain('git version')
-=======
-    const task = GitProcess.execTask(['--version'], testRepoPath)
-    await task.result
-
-    const cancelResult = await task.cancel()
-    assert.equal(cancelResult, GitTaskCancelResult.processAlreadyEnded)
->>>>>>> 4df7225d
+    assert.ok(stdout.includes('git version'))
   })
 
   it('can launch git', async () => {
@@ -312,13 +293,8 @@
         error = e as Error
       }
 
-<<<<<<< HEAD
-      expect(error!.message).toContain('Git failed to execute.')
-      expect((error as any).code).toBe('ENOENT')
-=======
-      assert.equal(error!.message, 'Unable to find path to repository on disk.')
-      assert.equal((error as any).code, RepositoryDoesNotExistErrorCode)
->>>>>>> 4df7225d
+      assert.ok(error?.message.includes('Git failed to execute.'))
+      assert.equal((error as any).code, 'ENOENT')
     })
 
     it('can parse HTTPS auth errors', () => {
