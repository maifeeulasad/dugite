--- conflicted
+++ resolved
@@ -87,13 +87,13 @@
   return found[0]
 }
 
-<<<<<<< HEAD
 export const assertHasGitError = (
   result: IGitResult,
   expectedError: GitError
 ) => {
   const gitError =
-    GitProcess.parseError(result.stderr) ?? GitProcess.parseError(result.stdout)
+    GitProcess.parseError(result.stderr.toString()) ??
+    GitProcess.parseError(result.stdout.toString())
 
   assert.equal(
     gitError,
@@ -102,58 +102,4 @@
       gitError ? getFriendlyGitError(gitError) : 'none'
     }`
   )
-=======
-expect.extend({
-  toHaveGitError(result: IGitResult, expectedError: GitError) {
-    let gitError = GitProcess.parseError(
-      Buffer.isBuffer(result.stderr)
-        ? result.stderr.toString('utf8')
-        : result.stderr
-    )
-    if (gitError === null) {
-      gitError = GitProcess.parseError(
-        Buffer.isBuffer(result.stdout)
-          ? result.stdout.toString('utf8')
-          : result.stdout
-      )
-    }
-
-    const message = () => {
-      return [
-        this.utils.matcherHint(
-          `${this.isNot ? '.not' : ''}.toHaveGitError`,
-          'result',
-          'gitError'
-        ),
-        '',
-        'Expected',
-        `  ${this.utils.printExpected(getFriendlyGitError(expectedError))}`,
-        'Received:',
-        `  ${this.utils.printReceived(
-          gitError ? getFriendlyGitError(gitError) : null
-        )}`,
-      ].join('\n')
-    }
-
-    if (gitError === expectedError) {
-      return {
-        pass: true,
-        message,
-      }
-    }
-
-    return {
-      pass: false,
-      message,
-    }
-  },
-})
-
-declare global {
-  namespace jest {
-    interface Matchers<R = IGitResult> {
-      toHaveGitError(result: GitError): CustomMatcherResult
-    }
-  }
->>>>>>> dd1f524f
 }