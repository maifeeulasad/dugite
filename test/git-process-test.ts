--- conflicted
+++ resolved
@@ -18,14 +18,13 @@
     expect(result.exitCode).to.equal(128)
   })
 
-<<<<<<< HEAD
   describe('errors', () => {
     it('raises error when folder does not exist', async () => {
       const testRepoPath = path.join(temp.path(), 'desktop-does-not-exist')
 
       let error: Error | null = null
       try {
-        await GitProcess.execWithOutput([ 'show', 'HEAD' ], testRepoPath)
+        await GitProcess.exec([ 'show', 'HEAD' ], testRepoPath)
       } catch (e) {
         error = e
       }
@@ -42,23 +41,5 @@
       const error = GitProcess.parseError("fatal: bad revision 'beta..origin/beta'")
       expect(error).to.equal(GitError.BadRevision)
     })
-=======
-  it('raises error when folder does not exist', async () => {
-    const testRepoPath = path.join(temp.path(), 'desktop-does-not-exist')
-
-    let error: Error | null = null
-    try {
-      await GitProcess.exec([ 'show', 'HEAD' ], testRepoPath)
-    } catch (e) {
-      error = e
-    }
-
-    expect(error!.message).to.equal('Unable to find path to repository on disk.')
-  })
-
-  it('can parse errors', () => {
-    const error = GitProcess.parseError('fatal: Authentication failed')
-    expect(error).to.equal(GitError.SSHAuthenticationFailed)
->>>>>>> 9357430b
   })
 })