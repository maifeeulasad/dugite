--- conflicted
+++ resolved
@@ -13,11 +13,7 @@
   only:
     - master
     - v2
-<<<<<<< HEAD
-=======
-    - /^greenkeeper/.*$/
     - /releases\/.*/
->>>>>>> 4abb9ee3
 
 language: node_js
 node_js:
